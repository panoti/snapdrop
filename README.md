# Snapdrop 

[Snapdrop](https://snapdrop.net): local file sharing in your browser. Inspired by Apple's Airdrop.


#### Snapdrop is built with the following awesome technologies:
* Vanilla HTML5 / ES6 / CSS3  
* Progressive Web App
* [WebRTC](http://webrtc.org/)
* [WebSockets](http://www.websocket.org/)
* [NodeJS](https://nodejs.org/en/)
* [Material Design](https://material.google.com/)

> If you want to self-host your own instance, [you can with docker.](/docs/local-dev.md)

## Support the Snapdrop Community
Snapdrop is free. Still, we have to pay for the server. If you want to contribute, please use PayPal:

[<img src="https://www.paypalobjects.com/en_US/i/btn/btn_donateCC_LG.gif">](https://www.paypal.com/cgi-bin/webscr?cmd=_s-xclick&hosted_button_id=74D2NE84JHCWG&source=url)

or Bitcoin:

[<img src="https://coins.github.io/thx/logo-color-large-pill-320px.png" alt="CoinThx" width="200"/>](https://coins.github.io/thx/#1K9zQ8f4iTyhKyHWmiDKt21cYX2QSDckWB?label=Snapdrop&message=Thanks!%20Your%20contribution%20helps%20to%20keep%20Snapdrop%20free%20for%20everybody!) 

Alternatively, you can become a [Github Sponsor](https://github.com/sponsors/RobinLinus).

Thanks a lot for supporting free and open software!


<<<<<<< HEAD
> Have any questions? You can read our [faq](/docs/faq.md)
=======
> Have any questions? You can read our [FAQ](/docs/faq)
>>>>>>> 5fe584bb



## Apps
1. [Snapdrop PWA](/docs/faq) <!-- Don't know how to do a direct link -->

 1. [Snapdrop Desktop App](https://github.com/infin1tyy/snapdrop-desktop) built on top of Electron. (Thanks to [Infin1tyy!](https://github.com/infin1tyy/)).

 1. Feel free to make one :)

<|MERGE_RESOLUTION|>--- conflicted
+++ resolved
@@ -27,16 +27,12 @@
 Thanks a lot for supporting free and open software!
 
 
-<<<<<<< HEAD
-> Have any questions? You can read our [faq](/docs/faq.md)
-=======
-> Have any questions? You can read our [FAQ](/docs/faq)
->>>>>>> 5fe584bb
+> Have any questions? You can read our [FAQ](/docs/faq.md)
 
 
 
 ## Apps
-1. [Snapdrop PWA](/docs/faq) <!-- Don't know how to do a direct link -->
+1. [Snapdrop PWA](/docs/faq.md) <!-- Don't know how to do a direct link -->
 
  1. [Snapdrop Desktop App](https://github.com/infin1tyy/snapdrop-desktop) built on top of Electron. (Thanks to [Infin1tyy!](https://github.com/infin1tyy/)).
 
